--- conflicted
+++ resolved
@@ -1,12 +1,4 @@
-<<<<<<< HEAD
-﻿using System;
-=======
-﻿using Microsoft.CodeAnalysis;
-using Microsoft.CodeAnalysis.CSharp.Syntax;
-using Microsoft.CodeAnalysis.Diagnostics;
-using Microsoft.CodeAnalysis.Text;
 using System;
->>>>>>> 33c0d5ce
 using System.Collections.Concurrent;
 using System.Collections.Generic;
 using System.Collections.Immutable;
@@ -646,13 +638,13 @@
                         IPropertySymbol p => p.Type,
                         _ => null,
                     };
+
                     // If the type is not valid, report the unsupported parameter type
                     if (
                         memberType is not null
                         && !IsValidParameterType(memberType, context.Compilation)
                     )
                     {
-<<<<<<< HEAD
                         Location loc = member switch
                         {
                             IFieldSymbol _
@@ -664,16 +656,6 @@
                                     is PropertyDeclarationSyntax propSyntax =>
                                 propSyntax.Identifier.GetLocation(),
                             _ => member.DeclaringSyntaxReferences.First().GetSyntax().GetLocation(),
-=======
-                        // Get the location based on whether it's a field or property
-                        Location loc = member switch
-                        {
-                            IFieldSymbol _ when member.DeclaringSyntaxReferences.FirstOrDefault()?.GetSyntax()
-                                is VariableDeclaratorSyntax fieldSyntax => fieldSyntax.Identifier.GetLocation(),
-                            IPropertySymbol _ when member.DeclaringSyntaxReferences.FirstOrDefault()?.GetSyntax()
-                                is PropertyDeclarationSyntax propSyntax => propSyntax.Identifier.GetLocation(),
-                            _ => member.DeclaringSyntaxReferences.First().GetSyntax().GetLocation()
->>>>>>> 33c0d5ce
                         };
 
                         context.ReportDiagnostic(
@@ -737,7 +719,6 @@
             {
                 libraryName = specifiedName;
                 // Get the location from the attribute argument syntax
-<<<<<<< HEAD
                 var attrSyntax =
                     osInterfaceAttr.ApplicationSyntaxReference?.GetSyntax() as AttributeSyntax;
                 var nameArgSyntax =
@@ -747,13 +728,6 @@
                         )
                         ?.Expression as LiteralExpressionSyntax;
                 if (nameArgSyntax is not null)
-=======
-                var attrSyntax = osInterfaceAttr.ApplicationSyntaxReference?.GetSyntax() as AttributeSyntax;
-                var nameArgSyntax = attrSyntax?.ArgumentList?.Arguments
-                    .FirstOrDefault(arg => arg.NameEquals?.Name.Identifier.ValueText == "Name")
-                    ?.Expression as LiteralExpressionSyntax;
-                if (nameArgSyntax != null)
->>>>>>> 33c0d5ce
                 {
                     nameLocation = nameArgSyntax.GetLocation();
                 }
@@ -771,7 +745,6 @@
                 {
                     libraryName = originalName;
                     // Get the location from the attribute argument syntax
-<<<<<<< HEAD
                     var attrSyntax =
                         osInterfaceAttr.ApplicationSyntaxReference?.GetSyntax() as AttributeSyntax;
                     var originalNameArgSyntax =
@@ -781,13 +754,6 @@
                             )
                             ?.Expression as LiteralExpressionSyntax;
                     if (originalNameArgSyntax is not null)
-=======
-                    var attrSyntax = osInterfaceAttr.ApplicationSyntaxReference?.GetSyntax() as AttributeSyntax;
-                    var originalNameArgSyntax = attrSyntax?.ArgumentList?.Arguments
-                        .FirstOrDefault(arg => arg.NameEquals?.Name.Identifier.ValueText == "OriginalName")
-                        ?.Expression as LiteralExpressionSyntax;
-                    if (originalNameArgSyntax != null)
->>>>>>> 33c0d5ce
                     {
                         nameLocation = originalNameArgSyntax.GetLocation();
                     }
@@ -795,20 +761,12 @@
             }
 
             // If no name specified in attributes, use the interface name without 'I' prefix
-<<<<<<< HEAD
             if (libraryName is null)
             {
                 libraryName =
                     (typeSymbol.Name.StartsWith("I", StringComparison.Ordinal))
                         ? typeSymbol.Name.Substring(1)
                         : typeSymbol.Name;
-=======
-            if (libraryName == null)
-            {
-                libraryName = (typeSymbol.Name.StartsWith("I", StringComparison.Ordinal))
-                    ? typeSymbol.Name.Substring(1)
-                    : typeSymbol.Name;
->>>>>>> 33c0d5ce
                 nameLocation = syntax.Identifier.GetLocation();
             }
 
@@ -819,15 +777,10 @@
                 context.ReportDiagnostic(
                     Diagnostic.Create(
                         NameMaxLengthExceededRule,
-<<<<<<< HEAD
                         nameLocation ?? syntax.GetLocation(), // Fall back to full syntax if we can't get specific location
                         libraryName
                     )
                 );
-=======
-                        nameLocation ?? syntax.GetLocation(), // Fall back to full syntax if we couldn't get specific location
-                        libraryName));
->>>>>>> 33c0d5ce
             }
 
             // Name must not start with a digit
@@ -837,13 +790,9 @@
                     Diagnostic.Create(
                         NameBeginsWithNumbersRule,
                         nameLocation ?? syntax.GetLocation(),
-<<<<<<< HEAD
                         libraryName
                     )
                 );
-=======
-                        libraryName));
->>>>>>> 33c0d5ce
             }
 
             // Name must only contain letters, digits, or underscores
@@ -874,16 +823,11 @@
                             TextSpan.FromBounds(
                                 syntax.Keyword.SpanStart,
                                 syntax.Identifier.Span.End
-<<<<<<< HEAD
                             )
                         ),
                         typeSymbol.Name
                     )
                 );
-=======
-                            )),
-                        typeSymbol.Name));
->>>>>>> 33c0d5ce
             }
         }
 
@@ -923,19 +867,12 @@
 
                     context.ReportDiagnostic(
                         Diagnostic.Create(
-<<<<<<< HEAD
                             NameBeginsWithUnderscoreRule,
                             identifierLocation,
                             "Method",
                             methodSymbol.Name
                         )
                     );
-=======
-                            NameBeginsWithUnderscoresRule,
-                            identifierLocation,
-                            "Method",
-                            methodSymbol.Name));
->>>>>>> 33c0d5ce
                 }
             }
 
@@ -1076,17 +1013,12 @@
                                         clsDecl.SyntaxTree,
                                         TextSpan.FromBounds(
                                             clsDecl.Modifiers.First().SpanStart,
-<<<<<<< HEAD
                                             clsDecl.Identifier.Span.End
                                         )
                                     ),
                                     implementedInterface.Name
                                 )
                             );
-=======
-                                            clsDecl.Identifier.Span.End)),
-                                    implementedInterface.Name));
->>>>>>> 33c0d5ce
                         }
                         else
                         {
@@ -1098,17 +1030,12 @@
                                         clsDecl.SyntaxTree,
                                         TextSpan.FromBounds(
                                             clsDecl.Keyword.SpanStart,
-<<<<<<< HEAD
                                             clsDecl.Identifier.Span.End
                                         )
                                     ),
                                     implementedInterface.Name
                                 )
                             );
-=======
-                                            clsDecl.Identifier.Span.End)),
-                                    implementedInterface.Name));
->>>>>>> 33c0d5ce
                         }
                     }
 
@@ -1196,14 +1123,8 @@
                 {
                     // Report diagnostic if no interface is decorated with OSInterface
                     context.ReportDiagnostic(
-<<<<<<< HEAD
                         Diagnostic.Create(NoSingleInterfaceRule, ifDecl.Identifier.GetLocation())
                     );
-=======
-                        Diagnostic.Create(
-                            NoSingleInterfaceRule,
-                            ifDecl.Identifier.GetLocation()));
->>>>>>> 33c0d5ce
                 }
             }
             else if (osInterfaces.Count > 1)
@@ -1223,13 +1144,9 @@
                         Diagnostic.Create(
                             ManyInterfacesRule,
                             osInterface.Syntax.Identifier.GetLocation(),
-<<<<<<< HEAD
                             interfaceNames
                         )
                     );
-=======
-                            interfaceNames));
->>>>>>> 33c0d5ce
                 }
             }
             else
@@ -1253,13 +1170,9 @@
                         Diagnostic.Create(
                             MissingImplementationRule,
                             syntax.Identifier.GetLocation(),
-<<<<<<< HEAD
                             symbol.Name
                         )
                     );
-=======
-                            symbol.Name));
->>>>>>> 33c0d5ce
                 }
                 else if (implementations.Count > 1)
                 {
@@ -1277,13 +1190,9 @@
                                 ManyImplementationRule,
                                 implementingClass.Locations.First(), // Location of each implementing class
                                 symbol.Name,
-<<<<<<< HEAD
                                 implNames
                             )
                         );
-=======
-                                implNames));
->>>>>>> 33c0d5ce
                     }
                 }
             }
@@ -1307,13 +1216,9 @@
                         Diagnostic.Create(
                             DuplicateNameRule,
                             struct_.Locations.First(),
-<<<<<<< HEAD
                             duplicate.Key
                         )
                     );
-=======
-                            duplicate.Key));
->>>>>>> 33c0d5ce
                 }
             }
         }
@@ -1518,7 +1423,7 @@
         /// the OutSystems DataType specified in [OSStructureField(DataType = ...)].
         /// Returns <c>true</c> if the mapping is incompatible.
         /// </summary>
-        private static bool HasIncompatibleDataTypeMapping(ITypeSymbol type, TypedConstant dataType)
+        private bool HasIncompatibleDataTypeMapping(ITypeSymbol type, TypedConstant dataType)
         {
             if (type is null)
             {

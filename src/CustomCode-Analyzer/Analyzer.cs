﻿using System;
using System.Collections.Generic;
using System.Linq;
using System.Collections.Immutable;
using System.Collections.Concurrent;
using Microsoft.CodeAnalysis;
using Microsoft.CodeAnalysis.CSharp;
using Microsoft.CodeAnalysis.CSharp.Syntax;
using Microsoft.CodeAnalysis.Diagnostics;


[DiagnosticAnalyzer(LanguageNames.CSharp)]
public class Analyzer : DiagnosticAnalyzer
{
    /// <summary>
    /// Contains all diagnostic IDs used by this analyzer.
    /// These IDs are used to uniquely identify each type of diagnostic that can be reported.
    /// </summary>
    public static class DiagnosticIds
    {
        public const string NoSingleInterface = "NoSingleInterface";
        public const string ManyInterfaces = "ManyInterfaces";
        public const string NonPublicInterface = "NonPublicInterface";
        public const string NonInstantiableInterface = "NonInstantiableInterface";
        public const string EmptyInterface = "EmptyInterface";
        public const string NonPublicStruct = "NonPublicStruct";
        public const string NonPublicStructureField = "NonPublicStructureField";
        public const string NonPublicIgnored = "NonPublicIgnored";
        public const string UnsupportedType = "UnsupportedType";
        public const string NameBeginsWithUnderscore = "NameBeginsWithUnderscores";
        public const string MissingImplementation = "MissingImplementation";
        public const string ManyImplementation = "ManyImplementation";
        public const string MissingPublicImplementation = "MissingPublicImplementation";
        public const string EmptyStructure = "EmptyStructure";
        public const string ParameterByReference = "ParameterByReference";
        public const string NameMaxLengthExceeded = "NameMaxLengthExceeded";
        public const string NameBeginsWithNumbers = "NameBeginsWithNumbers";
        public const string UnsupportedCharactersInName = "UnsupportedCharactersInName";
        public const string DuplicateName = "DuplicateName";
        public const string UnsupportedTypeMapping = "UnsupportedTypeMapping";
        public const string MissingStructureDecoration = "MissingStructureDecoration";
    }
    /// <summary>
    /// Defines the categories used to group diagnostics.
    /// These categories help organize diagnostics in IDE warning lists.
    /// </summary>
    public static class Categories
    {
        public const string Design = "Design";   // Issues related to code structure and design
        public const string Naming = "Naming";   // Issues related to naming conventions
    }

    // Define diagnostic descriptors for each rule
    // Each descriptor includes:
    // - A unique ID
    // - A title and message format
    // - The category and severity
    // - Whether it's enabled by default
    // - Optional help link and custom tags

    // https://www.outsystems.com/tk/redirect?g=OS-ELG-MODL-05001 - not implementing

    private static readonly DiagnosticDescriptor NoSingleInterfaceRule = new(
        DiagnosticIds.NoSingleInterface,
        title: "Missing OSInterface declaration",
        messageFormat: "No OSInterface found - exactly one interface must be decorated with [OSInterface]",
        category: Categories.Design,
        defaultSeverity: DiagnosticSeverity.Warning,
        isEnabledByDefault: true,
        customTags: WellKnownDiagnosticTags.CompilationEnd,
        helpLinkUri: "https://www.outsystems.com/tk/redirect?g=OS-ELG-MODL-05002");

    private static readonly DiagnosticDescriptor ManyInterfacesRule = new(
        DiagnosticIds.ManyInterfaces,
        title: "Multiple OSInterface declarations",
        messageFormat: "Multiple OSInterface attributes found: {0} - only one interface should have this attribute",
        category: Categories.Design,
        defaultSeverity: DiagnosticSeverity.Warning,
        isEnabledByDefault: true,
        customTags: WellKnownDiagnosticTags.CompilationEnd,
        helpLinkUri: "https://www.outsystems.com/tk/redirect?g=OS-ELG-MODL-05003");

    private static readonly DiagnosticDescriptor NonPublicInterfaceRule = new(
        DiagnosticIds.NonPublicInterface,
        title: "Non-public OSInterface",
        messageFormat: "The OSInterface '{0}' must be public",
        category: Categories.Design,
        defaultSeverity: DiagnosticSeverity.Warning,
        isEnabledByDefault: true,
        helpLinkUri: "https://www.outsystems.com/tk/redirect?g=OS-ELG-MODL-05004");

    private static readonly DiagnosticDescriptor NonInstantiableInterfaceRule = new(
        DiagnosticIds.NonInstantiableInterface,
        title: "Non-instantiable interface",
        messageFormat: "The interface decorated with OSInterface is implemented by class '{0}' which doesn't have a public parameterless constructor",
        category: Categories.Design,
        defaultSeverity: DiagnosticSeverity.Warning,
        isEnabledByDefault: true,
        description: "Each class implementing an OSInterface-decorated interface must have a public parameterless constructor.",
        helpLinkUri: "https://www.outsystems.com/tk/redirect?g=OS-ELG-MODL-05005");

    private static readonly DiagnosticDescriptor MissingImplementationRule = new(
        DiagnosticIds.MissingImplementation,
        title: "Missing implementation",
        messageFormat: "No class implementing the interface decorated with OSInterface '{0}' found in your file",
        category: Categories.Design,
        defaultSeverity: DiagnosticSeverity.Warning,
        isEnabledByDefault: true,
        description: "Each interface decorated with OSInterface must have an implementing class.",
        customTags: WellKnownDiagnosticTags.CompilationEnd,
        helpLinkUri: "https://www.outsystems.com/tk/redirect?g=OS-ELG-MODL-05006");

    private static readonly DiagnosticDescriptor EmptyInterfaceRule = new(
        DiagnosticIds.EmptyInterface,
        title: "Empty interface",
        messageFormat: "No methods found in the interface decorated with OSInterface '{0}'",
        category: Categories.Design,
        defaultSeverity: DiagnosticSeverity.Warning,
        isEnabledByDefault: true,
        description: "The interface decorated with OSInterface must define at least one method.",
        helpLinkUri: "https://www.outsystems.com/tk/redirect?g=OS-ELG-MODL-05007");

    private static readonly DiagnosticDescriptor ManyImplementationRule = new(
        DiagnosticIds.ManyImplementation,
        title: "Many implementation",
        messageFormat: "The interface decorated with OSInterface '{0}' is implemented by multiple classes: {1}",
        category: Categories.Design,
        defaultSeverity: DiagnosticSeverity.Warning,
        isEnabledByDefault: true,
        description: "Only one class should implement an interface decorated with OSInterface.",
        customTags: WellKnownDiagnosticTags.CompilationEnd,
        helpLinkUri: "https://www.outsystems.com/tk/redirect?g=OS-ELG-MODL-05008");

    // https://www.outsystems.com/tk/redirect?g=OS-ELG-MODL-05009 - not implementing

    private static readonly DiagnosticDescriptor NonPublicStructRule = new(
        DiagnosticIds.NonPublicStruct,
        title: "Non-public OSStructure",
        messageFormat: "The struct decorated with OSStructure '{0}' is not public",
        category: Categories.Design,
        defaultSeverity: DiagnosticSeverity.Warning,
        isEnabledByDefault: true,
        description: "Structs decorated with OSStructure must be public.",
        helpLinkUri: "https://www.outsystems.com/tk/redirect?g=OS-ELG-MODL-05010");

    private static readonly DiagnosticDescriptor NonPublicStructureFieldRule = new(
        DiagnosticIds.NonPublicStructureField,
        title: "Non-public OSStructureField",
        messageFormat: "The property/field decorated by OSStructureField '{0}' in struct {1} is not public",
        category: Categories.Design,
        defaultSeverity: DiagnosticSeverity.Warning,
        isEnabledByDefault: true,
        description: "Properties and fields decorated with OSStructureField must be public.",
        helpLinkUri: "https://www.outsystems.com/tk/redirect?g=OS-ELG-MODL-05011");

    private static readonly DiagnosticDescriptor NonPublicIgnoredFieldRule = new(
        DiagnosticIds.NonPublicIgnored,
        title: "Non-public field ignored",
        messageFormat: "The property/field decorated by OSIgnore '{0}' in struct '{1}' is not public",
        category: Categories.Design,
        defaultSeverity: DiagnosticSeverity.Warning,
        isEnabledByDefault: true,
        description: "Properties and fields decorated with OSIgnore must be public.",
        helpLinkUri: "https://www.outsystems.com/tk/redirect?g=OS-ELG-MODL-05012");

    private static readonly DiagnosticDescriptor EmptyStructureRule = new(
        DiagnosticIds.EmptyStructure,
        title: "Empty structure",
        messageFormat: "No public properties/fields found in the struct decorated with OSStructure '{0}'",
        category: Categories.Design,
        defaultSeverity: DiagnosticSeverity.Warning,
        isEnabledByDefault: true,
        description: "Structs decorated with OSStructure must have at least one public property or field.",
        helpLinkUri: "https://www.outsystems.com/tk/redirect?g=OS-ELG-MODL-05013");

    // https://www.outsystems.com/tk/redirect?g=OS-ELG-MODL-05015 - TODO: implement

    private static readonly DiagnosticDescriptor ParameterByReferenceRule = new(
        DiagnosticIds.ParameterByReference,
        title: "Unsupported ref parameter",
        messageFormat: "The parameter '{0}' in action '{1}' is passed by reference. Passing parameters by reference is not supported.",
        category: Categories.Design,
        defaultSeverity: DiagnosticSeverity.Warning,
        isEnabledByDefault: true,
        description: "Parameters in actions must be passed by value. Return modified values instead of using reference parameters.",
        helpLinkUri: "https://www.outsystems.com/tk/redirect?g=OS-ELG-MODL-05016");

    private static readonly DiagnosticDescriptor UnsupportedTypeMappingRule = new(
        DiagnosticIds.UnsupportedTypeMapping,
        title: "Unsupported type mapping",
        messageFormat: "{0} has an incompatible DataType assigned and cannot be converted",
        category: Categories.Design,
        defaultSeverity: DiagnosticSeverity.Warning,
        isEnabledByDefault: true,
        description: "The DataType assigned to a property or field is incompatible with its corresponding .NET type. It can't be automatically converted to the specified OutSystems type..",
        helpLinkUri: "https://www.outsystems.com/tk/redirect?g=OS-ELG-MODL-05017");

    private static readonly DiagnosticDescriptor MissingPublicImplementationRule = new(
        DiagnosticIds.MissingPublicImplementation,
        title: "Missing public implementation",
        messageFormat: "The class that implements the interface decorated with OSInterface '{0}' must be public",
        category: Categories.Design,
        defaultSeverity: DiagnosticSeverity.Warning,
        isEnabledByDefault: true,
        description: "Classes implementing interfaces decorated with OSInterface must be public.",
        helpLinkUri: "https://www.outsystems.com/tk/redirect?g=OS-ELG-MODL-05018");

    private static readonly DiagnosticDescriptor NameMaxLengthExceededRule = new( 
        DiagnosticIds.NameMaxLengthExceeded,
        title: "Name exceeds maximum length",
        messageFormat: "The name '{0}' is not supported as it has more than 50 characters",
        category: Categories.Naming,
        defaultSeverity: DiagnosticSeverity.Warning,
        isEnabledByDefault: true,
        description: "Names must not exceed 50 characters in length.",
        helpLinkUri: "https://www.outsystems.com/tk/redirect?g=OS-ELG-MODL-05019");

    private static readonly DiagnosticDescriptor NameBeginsWithNumbersRule = new(
        DiagnosticIds.NameBeginsWithNumbers,
        title: "Name begins with numbers",
        messageFormat: "The name '{0}' is not supported as it begins with a number",
        category: Categories.Naming,
        defaultSeverity: DiagnosticSeverity.Warning,
        isEnabledByDefault: true,
        description: "Names must not begin with a number. Use a letter as the first character.",
        helpLinkUri: "https://www.outsystems.com/tk/redirect?g=OS-ELG-MODL-05020");

    private static readonly DiagnosticDescriptor UnsupportedCharactersInNameRule = new(
        DiagnosticIds.UnsupportedCharactersInName,
        title: "Unsupported characters in a name",
        messageFormat: "The name '{0}' is not supported as it has the following invalid characters '{1}'",
        category: Categories.Naming,
        defaultSeverity: DiagnosticSeverity.Warning,
        isEnabledByDefault: true,
        description: "Names must only contain letters, numbers, and underscores.",
        helpLinkUri: "https://www.outsystems.com/tk/redirect?g=OS-ELG-MODL-05021");

    private static readonly DiagnosticDescriptor NameBeginsWithUnderscoresRule = new(
        DiagnosticIds.NameBeginsWithUnderscore,
        title: "Name begins with underscores",
        messageFormat: "The {0} name '{1}' should not begin with underscores",
        category: Categories.Naming,
        defaultSeverity: DiagnosticSeverity.Warning,
        isEnabledByDefault: true,
        helpLinkUri: "https://www.outsystems.com/tk/redirect?g=OS-ELG-MODL-05022");

    // https://www.outsystems.com/tk/redirect?g=OS-ELG-MODL-05023 - not implementing

    private static readonly DiagnosticDescriptor MissingStructureDecorationRule = new(
        DiagnosticIds.MissingStructureDecoration,
        title: "Missing structure decoration",
        messageFormat: "The struct '{0}' used as '{1}' is missing OSStructure decoration",
        category: Categories.Design,
        defaultSeverity: DiagnosticSeverity.Warning,
        isEnabledByDefault: true,
        helpLinkUri: "https://www.outsystems.com/tk/redirect?g=OS-ELG-MODL-05024");

    private static readonly DiagnosticDescriptor DuplicateNameRule = new(
        DiagnosticIds.DuplicateName,
        title: "Duplicated name",
        messageFormat: "More than one object with name '{0}' was found",
        category: Categories.Naming,
        defaultSeverity: DiagnosticSeverity.Warning,
        isEnabledByDefault: true,
        customTags: WellKnownDiagnosticTags.CompilationEnd,
        helpLinkUri: "https://www.outsystems.com/tk/redirect?g=OS-ELG-MODL-05025");

    // https://www.outsystems.com/tk/redirect?g=OS-ELG-MODL-05026 - not implementing

    // https://www.outsystems.com/tk/redirect?g=OS-ELG-MODL-05027 - not implementing

    // https://www.outsystems.com/tk/redirect?g=OS-ELG-MODL-05028 - not implementing

    // https://www.outsystems.com/tk/redirect?g=OS-ELG-MODL-05029 - not implementing

    public override ImmutableArray<DiagnosticDescriptor> SupportedDiagnostics =>
        ImmutableArray.Create(
            NonPublicInterfaceRule,
            NoSingleInterfaceRule,
            ManyInterfacesRule,
            NameBeginsWithUnderscoresRule,
            MissingImplementationRule,
            NonInstantiableInterfaceRule,
            EmptyInterfaceRule,
            ManyImplementationRule,
            MissingPublicImplementationRule,
            NonPublicStructRule,
            NonPublicStructureFieldRule,
            NonPublicIgnoredFieldRule,
            EmptyStructureRule,
            ParameterByReferenceRule,
            NameMaxLengthExceededRule,
            NameBeginsWithNumbersRule,
            UnsupportedCharactersInNameRule,
            DuplicateNameRule,
            UnsupportedTypeMappingRule,
            MissingStructureDecorationRule);

    /// <summary>
    /// Initializes the analyzer by registering all necessary analysis actions.
    /// This method is called once at the start of the analysis.
    /// </summary>
    /// <param name="context">The context for initialization</param>
    public override void Initialize(AnalysisContext context)
    {
        // Disable analysis for generated code to improve performance
        context.ConfigureGeneratedCodeAnalysis(GeneratedCodeAnalysisFlags.None);
        // Enable concurrent analysis for better performance
        context.EnableConcurrentExecution();

        context.RegisterCompilationStartAction(compilationContext =>
        {
            bool isPackageReferenced = compilationContext.Compilation.ReferencedAssemblyNames
                .Any(reference => reference.Name.Equals("OutSystems.ExternalLibraries.SDK", StringComparison.OrdinalIgnoreCase));

            if (!isPackageReferenced) { return; }

            // Create thread-safe collections to track interfaces across the compilation
            var osInterfaces = new ConcurrentDictionary<string, (InterfaceDeclarationSyntax Syntax, INamedTypeSymbol Symbol)>();

            // Helper method to search all namespaces
            IEnumerable<INamedTypeSymbol> GetAllTypesInCompilation(Compilation compilation, Func<INamedTypeSymbol, bool> predicate)
            {
                var stack = new Stack<INamespaceSymbol>();
                stack.Push(compilation.GlobalNamespace);

                while (stack.Count > 0)
                {
                    var current = stack.Pop();

                    // Get types in current namespace
                    foreach (var type in current.GetTypeMembers().Where(predicate))
                    {
                        yield return type;
                    }

                    // Add nested namespaces to stack
                    foreach (var nested in current.GetNamespaceMembers())
                    {
                        stack.Push(nested);
                    }
                }
            }

            // Register handler for struct analysis
            compilationContext.RegisterSymbolAction(context =>
            {
                if (context.Symbol is INamedTypeSymbol typeSymbol &&
                    typeSymbol.TypeKind == TypeKind.Struct)
                {
                    // Check if struct has OSStructure attribute
                    var hasOSStructureAttribute = typeSymbol.GetAttributes()
                        .Any(attr => attr.AttributeClass?.Name is "OSStructureAttribute" or "OSStructure");

                    if (hasOSStructureAttribute)
                    {
                        // Get the syntax node for the struct declaration
                        var structDeclaration = typeSymbol.DeclaringSyntaxReferences
                            .FirstOrDefault()?.GetSyntax() as StructDeclarationSyntax;

                        if (structDeclaration == null) return;

                        // Verify struct is declared as public
                        if (!typeSymbol.DeclaredAccessibility.HasFlag(Accessibility.Public))
                        {
                            context.ReportDiagnostic(
                                Diagnostic.Create(
                                    NonPublicStructRule,
                                    structDeclaration.Identifier.GetLocation(),
                                    typeSymbol.Name));
                        }

                        // Check that struct has at least one public member
                        var hasPublicMembers = typeSymbol.GetMembers()
                            .Any(member =>
                                (member is IFieldSymbol || member is IPropertySymbol) &&
                                member.DeclaredAccessibility == Accessibility.Public);

                        if (!hasPublicMembers)
                        {
                            context.ReportDiagnostic(
                                Diagnostic.Create(
                                    EmptyStructureRule,
                                    structDeclaration.Identifier.GetLocation(),
                                    typeSymbol.Name));
                        }

                        // Analyze each member of the struct
                        foreach (var member in typeSymbol.GetMembers())
                        {
                            // Helper function to get the source location for error reporting
                            Location GetMemberLocation()
                            {
                                var syntax = member.DeclaringSyntaxReferences.FirstOrDefault()?.GetSyntax();
                                if (syntax == null) return Location.None;

                                if (member is IFieldSymbol)
                                {
                                    var variableDeclarator = syntax as VariableDeclaratorSyntax;
                                    if (variableDeclarator != null)
                                    {
                                        return variableDeclarator.Identifier.GetLocation();
                                    }
                                }
                                else if (member is IPropertySymbol && syntax is PropertyDeclarationSyntax propertyDeclaration)
                                {
                                    return propertyDeclaration.Identifier.GetLocation();
                                }
                                return Location.None;
                            }

                            // Check OSStructureField attribute requirements
                            var hasOSStructureFieldAttribute = member.GetAttributes()
                                .Any(attr => attr.AttributeClass?.Name is "OSStructureFieldAttribute" or "OSStructureField");

                            if (hasOSStructureFieldAttribute && !member.DeclaredAccessibility.HasFlag(Accessibility.Public))
                            {
                                var location = GetMemberLocation();
                                if (!location.Equals(Location.None))
                                {
                                    context.ReportDiagnostic(
                                        Diagnostic.Create(
                                            NonPublicStructureFieldRule,
                                            location,
                                            member.Name,
                                            typeSymbol.Name));
                                }
                            }

                            if (hasOSStructureFieldAttribute)
                            {
                                var osStructureField = member.GetAttributes()
                                    .First(attr => attr.AttributeClass?.Name is "OSStructureField" or "OSStructureFieldAttribute");
                                if (osStructureField.NamedArguments.Any(na => na.Key == "DataType"))
                                {
                                    var dataType = osStructureField.NamedArguments.First(na => na.Key == "DataType").Value;
                                    var type = member is IFieldSymbol fieldSymbol ? fieldSymbol.Type :
                                        (member is IPropertySymbol propertySymbol ? propertySymbol.Type : null);
                                    if (AreIncompatibleTypes(type, dataType))
                                    {
                                        context.ReportDiagnostic(
                                            Diagnostic.Create(
                                                UnsupportedTypeMappingRule,
                                                GetMemberLocation()));
                                    }
                                }
                            }

                            // Check OSIgnore attribute requirements
                            var hasOSIgnoreAttribute = member.GetAttributes()
                                .Any(attr => attr.AttributeClass?.Name is "OSIgnoreAttribute" or "OSIgnore");

                            if (hasOSIgnoreAttribute && !member.DeclaredAccessibility.HasFlag(Accessibility.Public))
                            {
                                var location = GetMemberLocation();
                                if (!location.Equals(Location.None))
                                {
                                    context.ReportDiagnostic(
                                        Diagnostic.Create(
                                            NonPublicIgnoredFieldRule,
                                            location,
                                            member.Name,
                                            typeSymbol.Name));
                                }
                            }
                        }
                    }
                }
            }, SymbolKind.NamedType);

            // Register handler for interface analysis
            compilationContext.RegisterSymbolAction(context =>
            {
                if (context.Symbol is INamedTypeSymbol typeSymbol &&
                    typeSymbol.TypeKind == TypeKind.Interface)
                {
                    // Check if interface has OSInterface attribute
                    var osInterfaceAttribute = typeSymbol.GetAttributes()
                        .FirstOrDefault(attr => attr.AttributeClass?.Name is "OSInterfaceAttribute" or "OSInterface");

                    if (osInterfaceAttribute != null)
                    {
                        // Get the syntax node for the interface declaration
                        var syntaxRef = typeSymbol.DeclaringSyntaxReferences.FirstOrDefault();
                        if (syntaxRef != null &&
                            syntaxRef.GetSyntax() is InterfaceDeclarationSyntax syntax)
                        {
                            // Add interface to tracking dictionary for later analysis
                            osInterfaces.TryAdd(typeSymbol.Name, (syntax, typeSymbol));

                            // Check if interface has any methods - must not be empty
                            if (!typeSymbol.GetMembers().OfType<IMethodSymbol>().Any())
                            {
                                context.ReportDiagnostic(
                                    Diagnostic.Create(
                                        EmptyInterfaceRule,
                                        syntax.Identifier.GetLocation(),
                                        typeSymbol.Name));
                            }

                            // Extract library name from attribute or interface name
                            string libraryName = null;

                            // First check Name property in attribute
                            var nameArg = osInterfaceAttribute.NamedArguments
                                .FirstOrDefault(na => na.Key == "Name");
                            if (nameArg.Key != null && nameArg.Value.Value is string specifiedName)
                            {
                                libraryName = specifiedName;
                            }
                            else
                            {
                                // If Name not found, check OriginalName property
                                var originalNameArg = osInterfaceAttribute.NamedArguments
                                    .FirstOrDefault(na => na.Key == "OriginalName");
                                if (originalNameArg.Key != null && originalNameArg.Value.Value is string originalName)
                                {
                                    libraryName = originalName;
                                }
                            }

                            // If no name specified in attributes, use interface name without 'I' prefix
                            if (libraryName == null)
                            {
                                libraryName = typeSymbol.Name.StartsWith("I", StringComparison.Ordinal) ?
                                    typeSymbol.Name.Substring(1) : typeSymbol.Name;
                            }

                            // Validate library name constraints
                            // Check maximum length (50 characters)
                            if (libraryName.Length > 50)
                            {
                                context.ReportDiagnostic(
                                    Diagnostic.Create(
                                        NameMaxLengthExceededRule,
                                        syntax.GetLocation(),
                                        libraryName));
                            }

                            // Check if name starts with a number
                            if (char.IsDigit(libraryName[0]))
                            {
                                context.ReportDiagnostic(
                                    Diagnostic.Create(
                                        NameBeginsWithNumbersRule,
                                        syntax.GetLocation(),
                                        libraryName));
                            }

                            // Check for invalid characters (only letters, numbers, and underscore allowed)
                            var invalidChars = libraryName.Where(c => !char.IsLetterOrDigit(c) && c != '_')
                             .Distinct()
                             .ToArray();
                            if (invalidChars.Length > 0)
                            {
                                context.ReportDiagnostic(
                                    Diagnostic.Create(
                                        UnsupportedCharactersInNameRule,
                                        syntax.GetLocation(),
                                        libraryName,
                                        string.Join(", ", invalidChars)));
                            }

                            // Verify interface is declared as public
                            if (!typeSymbol.DeclaredAccessibility.HasFlag(Accessibility.Public))
                            {
                                context.ReportDiagnostic(
                                    Diagnostic.Create(
                                        NonPublicInterfaceRule,
                                        syntax.GetLocation(),
                                        typeSymbol.Name));
                            }
                        }
                    }
                }
            }, SymbolKind.NamedType);

            // Register handler for method analysis
            compilationContext.RegisterSymbolAction(context =>
            {
                if (context.Symbol is IMethodSymbol methodSymbol)
                {
                    // Get method declaration syntax
                    var syntaxRef = methodSymbol.DeclaringSyntaxReferences.FirstOrDefault();
                    if (syntaxRef != null &&
                        syntaxRef.GetSyntax() is MethodDeclarationSyntax methodSyntax)
                    {
                        // Get containing type to check if it's an OSInterface or implements one
                        var containingType = methodSymbol.ContainingType;

                        // Check if method is directly in an OSInterface
                        var hasOSInterfaceAttribute = containingType.GetAttributes()
                            .Any(attr => attr.AttributeClass?.Name is "OSInterfaceAttribute" or "OSInterface");

                        var implementsOSInterface = false;
                        if (!hasOSInterfaceAttribute)
                        {
                            // Check if method is in a class that implements an OSInterface
                            implementsOSInterface = containingType.Interfaces
                                .Any(i => i.GetAttributes()
                                    .Any(attr => attr.AttributeClass?.Name is "OSInterfaceAttribute" or "OSInterface"));
                        }

                        if (hasOSInterfaceAttribute || implementsOSInterface)
                        {
                            // Check for underscore prefix in method names
                            if (methodSymbol.Name.StartsWith("_"))
                            {
                                context.ReportDiagnostic(
                                    Diagnostic.Create(
                                        NameBeginsWithUnderscoresRule,
                                        methodSyntax.GetLocation(),
                                        "Method",
                                        methodSymbol.Name));
                            }
                        }

                        // Reference parameter check only for OSInterface methods (not implementations)
                        if (hasOSInterfaceAttribute)
                        {
                            // Check each parameter for ref/out/in modifiers
                            foreach (var parameter in methodSymbol.Parameters)
                            {
                                if (parameter.RefKind == RefKind.Ref ||
                                    parameter.RefKind == RefKind.Out ||
                                    parameter.RefKind == RefKind.In)
                                {
                                    // Get parameter syntax for accurate error location
                                    var parameterSyntax = parameter.DeclaringSyntaxReferences
                                        .FirstOrDefault()?.GetSyntax() as ParameterSyntax;
                                    if (parameterSyntax != null)
                                    {
                                        context.ReportDiagnostic(
                                            Diagnostic.Create(
                                                ParameterByReferenceRule,
                                                parameterSyntax.GetLocation(),
                                                parameter.Name,
                                                methodSymbol.Name));
                                    }
                                }
                                var allStructuresNotExposed = GetAllTypesInCompilation(
                                    context.Compilation,
                                    t => !t.DeclaringSyntaxReferences.IsEmpty &&
                                        t.TypeKind == TypeKind.Struct &&
                                         !t.GetAttributes().Any(a => a.AttributeClass?.Name is "OSStructureAttribute" or "OSStructure")
                                );
                                if (allStructuresNotExposed.Any(s => s.Name == parameter.Type.Name || ((INamedTypeSymbol)parameter.Type).IsGenericType && ((INamedTypeSymbol)parameter.Type).TypeArguments.Any(t => t.Name == s.Name)))
                                {
                                    var structure = allStructuresNotExposed.First(s => s.Name == parameter.Type.Name || ((INamedTypeSymbol)parameter.Type).IsGenericType && ((INamedTypeSymbol)parameter.Type).TypeArguments.Any(t => t.Name == s.Name));
                                    // Get parameter syntax for accurate error location
                                    var parameterSyntax = parameter.DeclaringSyntaxReferences
                                        .FirstOrDefault()?.GetSyntax() as ParameterSyntax;
                                    if (parameterSyntax != null)
                                    {
                                        context.ReportDiagnostic(
                                        Diagnostic.Create(
                                            MissingStructureDecorationRule,
                                            parameterSyntax.GetLocation(),
                                            structure.Name,
                                            parameter.Name));
                                    }
                                }
                            }
                        }
                    }
                }
            }, SymbolKind.Method);

            // Register handler for class analysis
            compilationContext.RegisterSymbolAction(context =>
            {
                if (context.Symbol is INamedTypeSymbol typeSymbol &&
                    typeSymbol.TypeKind == TypeKind.Class)
                {
                    // Check each interface implemented by this class
                    foreach (var implementedInterface in typeSymbol.Interfaces)
                    {
                        // Check if the interface has OSInterface attribute
                        var hasOSInterfaceAttribute = implementedInterface.GetAttributes()
                            .Any(attr => attr.AttributeClass?.Name is "OSInterfaceAttribute" or "OSInterface");

                        if (hasOSInterfaceAttribute)
                        {
                            // Verify implementing class is public
                            if (!typeSymbol.DeclaredAccessibility.HasFlag(Accessibility.Public))
                            {
                                var classDeclaration = typeSymbol.DeclaringSyntaxReferences
                                    .FirstOrDefault()?.GetSyntax() as ClassDeclarationSyntax;

                                if (classDeclaration != null)
                                {
                                    context.ReportDiagnostic(
                                        Diagnostic.Create(
                                            MissingPublicImplementationRule,
                                            classDeclaration.Identifier.GetLocation(),
                                            implementedInterface.Name));
                                }
                            }

                            // Check for public parameterless constructor
                            var hasPublicParameterlessConstructor = typeSymbol.Constructors.Any(c =>
                                c.DeclaredAccessibility == Accessibility.Public &&
                                c.Parameters.Length == 0);

                            if (!hasPublicParameterlessConstructor)
                            {
                                var classDeclaration = typeSymbol.DeclaringSyntaxReferences
                                    .FirstOrDefault()?.GetSyntax() as ClassDeclarationSyntax;

                                if (classDeclaration != null)
                                {
                                    context.ReportDiagnostic(
                                        Diagnostic.Create(
                                            NonInstantiableInterfaceRule,
                                            classDeclaration.Identifier.GetLocation(),
                                            typeSymbol.Name));
                                }
                            }
                        }
                    }
                }
            }, SymbolKind.NamedType);


            // Register end-of-compilation analysis to perform final validations
            compilationContext.RegisterCompilationEndAction(context =>
            {
                if (osInterfaces.Count == 0)
                {
                    // Check if any interfaces exist in any namespace
                    var anyInterface = GetAllTypesInCompilation(
                        context.Compilation,
                        t => t.TypeKind == TypeKind.Interface).Any();

                    if (anyInterface)
                    {
                        // Report missing OSInterface only if at least one interface exists
                        var firstInterface = GetAllTypesInCompilation(
                            context.Compilation,
                            t => t.TypeKind == TypeKind.Interface).First();

                        var syntax = firstInterface.DeclaringSyntaxReferences.FirstOrDefault()?.GetSyntax();
                        if (syntax != null)
                        {
                            context.ReportDiagnostic(
                                Diagnostic.Create(NoSingleInterfaceRule, syntax.GetLocation()));
                        }
                    }
                }
                else if (osInterfaces.Count > 1)
                {
                    // Multiple OSInterfaces found
                    // Get the first interface by source location for error reporting
                    var firstInterface = osInterfaces.Values
                        .OrderBy(i => i.Syntax.GetLocation().GetLineSpan().StartLinePosition)
                        .First();

                    // Create comma-separated list of interface names
                    var interfaceNames = string.Join(", ",
                        osInterfaces.Keys.OrderBy(name => name));

                    context.ReportDiagnostic(
                        Diagnostic.Create(ManyInterfacesRule, firstInterface.Syntax.GetLocation(), interfaceNames));
                }
                else
                {
                    // Exactly one OSInterface found - validate its implementation
                    var osInterface = osInterfaces.Values.First();

                    // Find implementing classes in all namespaces
                    var implementations = GetAllTypesInCompilation(
                        context.Compilation,
                        t => t.TypeKind == TypeKind.Class &&
                             t.Interfaces.Contains(osInterface.Symbol, SymbolEqualityComparer.Default)
                    ).ToList();

                    if (!implementations.Any())
                    {
                        context.ReportDiagnostic(
                            Diagnostic.Create(
                                MissingImplementationRule,
                                osInterface.Syntax.GetLocation(),
                                osInterface.Symbol.Name));
                    }
                    else if (implementations.Count > 1)
                    {
                        var implementationNames = string.Join(", ",
                            implementations.Select(i => i.Name).OrderBy(name => name));

                        context.ReportDiagnostic(
                            Diagnostic.Create(
                                ManyImplementationRule,
                                osInterface.Syntax.GetLocation(),
                                osInterface.Symbol.Name,
                                implementationNames));
                    }
                }

                // Check for duplicate structure names
                var allStructures = GetAllTypesInCompilation(
                    context.Compilation,
                    t => t.TypeKind == TypeKind.Struct &&
                         t.GetAttributes().Any(a => a.AttributeClass?.Name is "OSStructureAttribute" or "OSStructure")
                );

<<<<<<< HEAD
#pragma warning disable RS1024 // Compare symbols correctly
                var duplicates = allStructures
                    .GroupBy(x => x.Name)
                    .Where(g => g.Count() > 1);
#pragma warning restore RS1024 // Compare symbols correctly
=======
                #pragma warning disable RS1024
                var duplicates = allStructures
                    .GroupBy(x => x.Name)
                    .Where(g => g.Count() > 1);
                #pragma warning restore RS1024
>>>>>>> 0efb9b74

                foreach (var duplicate in duplicates)
                {
                    // Get the first struct (ordered by name) for consistent error reporting
                    var firstStruct = duplicate
                        .OrderBy(d => d.Name)
                        .First();

                    // Create comma-separated list of struct names that share the same name
                    var structNames = string.Join(", ",
                        duplicate.Select(d => d.Name).OrderBy(n => n));

                    context.ReportDiagnostic(
                        Diagnostic.Create(
                            DuplicateNameRule,
                            firstStruct.Locations.First(),
                            structNames,
                            duplicate.Key));
                }

            });
        });
    }

    private bool AreIncompatibleTypes(ITypeSymbol type, TypedConstant dataType)
    {
        if (type == null) return false;
        // https://success.outsystems.com/documentation/outsystems_developer_cloud/errors/external_libraries_sdk_errors/os_elg_modl_05017/
        switch (dataType.Value)
        {
            case 1: // Text
                return type.Name.ToLowerInvariant() != "string";
            case 2: // Integer
                return type.Name.ToLowerInvariant() != "int32";
            case 3: // LongInteger
                return type.Name.ToLowerInvariant() != "int64";
            case 4: // Decimal
                return type.Name.ToLowerInvariant() != "decimal";
            case 5: // Boolean
                return type.Name.ToLowerInvariant() != "bool";
            case 6: // DateTime
                return type.Name.ToLowerInvariant() != "datetime";
            case 7: // Date
                return type.Name.ToLowerInvariant() != "datetime";
            case 8: // Time
                return type.Name.ToLowerInvariant() != "datetime";
            case 9: // PhoneNumber
                return type.Name.ToLowerInvariant() != "string";
            case 10: // Email
                return type.Name.ToLowerInvariant() != "string";
            case 11: // BinaryData
                return type.Name.ToLowerInvariant() != "byte[]";
            case 12: // Currency
                return type.Name.ToLowerInvariant() != "decimal";
            default:
                return true; // Unknown OSDataType
        }
    }
}<|MERGE_RESOLUTION|>--- conflicted
+++ resolved
@@ -803,19 +803,11 @@
                          t.GetAttributes().Any(a => a.AttributeClass?.Name is "OSStructureAttribute" or "OSStructure")
                 );
 
-<<<<<<< HEAD
-#pragma warning disable RS1024 // Compare symbols correctly
-                var duplicates = allStructures
-                    .GroupBy(x => x.Name)
-                    .Where(g => g.Count() > 1);
-#pragma warning restore RS1024 // Compare symbols correctly
-=======
                 #pragma warning disable RS1024
                 var duplicates = allStructures
                     .GroupBy(x => x.Name)
                     .Where(g => g.Count() > 1);
                 #pragma warning restore RS1024
->>>>>>> 0efb9b74
 
                 foreach (var duplicate in duplicates)
                 {
